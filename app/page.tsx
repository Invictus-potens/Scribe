/*
 * =================================================================================
 * ✅ RESOLVIDO: Refatoração do componente/lógica de formatação de texto (Listas)
 * =================================================================================
 * * Baseado em feedback de usuário recebido em 25/07/2025.
 * * Itens corrigidos:
 * * 1. ✅ [BUG] As funções para criar listas (ordenada e não ordenada) agora funcionam corretamente com TipTap.
 * * 2. ✅ [PERFORMANCE] O delay na UI foi eliminado com a implementação do TipTap.
 * * 3. ✅ [UI/UX] Implementado estado ativo visualmente claro para todos os botões de formatação.
 * * 
 * * Implementações adicionais:
 * * - Migração completa para TipTap editor
 * * - Auto-save em tempo real
 * * - Suporte a formatação avançada (títulos, alinhamento, código, etc.)
 * * - Estilos otimizados para modo claro e escuro
 * * - Tooltips informativos em português
 * * 
 * * Data de conclusão: 25/07/2025
 * */


'use client';

import { useState, useEffect } from 'react';
import { supabase, authHelpers } from '../lib/supabase';
import Header from '../components/Header';
import Sidebar from '../components/Sidebar';
import NotesEditor from '../components/NotesEditor';
import KanbanBoard from '../components/KanbanBoard';
import Calendar from '../components/Calendar';
import AIAssistant from '../components/AIAssistant';
import AuthModal from '../components/AuthModal';

export default function Home() {
  const [activeView, setActiveView] = useState('notes');
  const [isAuthenticated, setIsAuthenticated] = useState(false);
  const [isLoading, setIsLoading] = useState(true);
  const [showAuthModal, setShowAuthModal] = useState(false);
  const [darkMode, setDarkMode] = useState(false);
  const [selectedFolder, setSelectedFolder] = useState('all');
  const [selectedNote, setSelectedNote] = useState(null);
  const [searchTerm, setSearchTerm] = useState('');
  const [notesUpdateTrigger, setNotesUpdateTrigger] = useState(0);
  const [notes, setNotes] = useState<any[]>([]);
  const [hasUnsavedChanges, setHasUnsavedChanges] = useState(false);
  const [showUnsavedModal, setShowUnsavedModal] = useState(false);
  const [pendingAction, setPendingAction] = useState<(() => void) | null>(null);

  useEffect(() => {
    const savedTheme = localStorage.getItem('theme');
    if (savedTheme === 'dark') {
      setDarkMode(true);
      document.documentElement.classList.add('dark');
    } else {
      setDarkMode(false);
      document.documentElement.classList.remove('dark');
    }
  }, []);

  useEffect(() => {
    const checkAuth = async () => {
      try {
        const { session } = await authHelpers.getSession();
        if (session) {
          setIsAuthenticated(true);
        }
      } catch (error) {
        console.error('Error checking auth:', error);
      } finally {
        setIsLoading(false);
      }
    };
    
    checkAuth();

    // Listen for auth changes
    const { data: { subscription } } = supabase.auth.onAuthStateChange(
      async (event, session) => {
        console.log('Auth state changed:', event, session?.user?.email);
        
        if (event === 'SIGNED_IN' && session) {
          setIsAuthenticated(true);
          setShowAuthModal(false);
        } else if (event === 'SIGNED_OUT') {
          setIsAuthenticated(false);
          setSelectedNote(null);
          setSelectedFolder('all');
          setSearchTerm('');
        } else if (event === 'TOKEN_REFRESHED' && session) {
          setIsAuthenticated(true);
        }
      }
    );

    return () => subscription.unsubscribe();
  }, []);

  const toggleTheme = () => {
    const newTheme = !darkMode;
    setDarkMode(newTheme);
    if (newTheme) {
      document.documentElement.classList.add('dark');
      localStorage.setItem('theme', 'dark');
    } else {
      document.documentElement.classList.remove('dark');
      localStorage.setItem('theme', 'light');
    }
  };

  const handleLogin = () => {
    setShowAuthModal(true);
  };

  const handleLogout = async () => {
    try {
      await authHelpers.signOut();
    } catch (error) {
      console.error('Error signing out:', error);
    }
  };

  const handleNoteSaved = () => {
    // Trigger notes update in sidebar
    setNotesUpdateTrigger(prev => prev + 1);
  };

  const checkUnsavedChanges = (action: () => void) => {
    if (hasUnsavedChanges) {
<<<<<<< HEAD
      // Em vez de usar confirm, vamos passar a ação para o NotesEditor
      // O NotesEditor vai mostrar o modal personalizado
      setPendingAction(() => action);
=======
      // Mostrar modal e executar ação após confirmação
      setPendingAction(() => async () => {
        // Executar a ação diretamente
        action();
      });
>>>>>>> 05e6e844
      setShowUnsavedModal(true);
    } else {
      action();
    }
  };

  // Show loading screen while checking authentication
  if (isLoading) {
    return (
      <div className="min-h-screen bg-gradient-to-br from-blue-50 to-indigo-100 dark:from-gray-900 dark:to-gray-800 flex items-center justify-center">
        <div className="text-center">
          <div className="w-16 h-16 bg-blue-600 rounded-full flex items-center justify-center mx-auto mb-4">
            <i className="ri-loader-4-line w-8 h-8 text-white animate-spin"></i>
          </div>
          <h2 className="text-2xl font-bold text-gray-800 dark:text-white mb-2">
            Carregando...
          </h2>
          <p className="text-gray-600 dark:text-gray-400">
            Preparando seu workspace
          </p>
        </div>
      </div>
    );
  }

  if (!isAuthenticated) {
    return (
      <div className="min-h-screen bg-gradient-to-br from-blue-50 to-indigo-100 dark:from-gray-900 dark:to-gray-800 flex items-center justify-center">
        <div className="text-center">
          <h1 className="text-6xl font-bold text-gray-800 dark:text-white mb-4">Scribe</h1>
          <p className="text-xl text-gray-600 dark:text-gray-300 mb-8">Seu Workspace de Produtividade Definitivo</p>
          <button
            onClick={() => setShowAuthModal(true)}
            className="bg-blue-600 hover:bg-blue-700 text-white px-8 py-3 rounded-lg font-semibold transition-colors whitespace-nowrap"
          >
            Começar
          </button>
        </div>
        {showAuthModal && (
          <AuthModal 
            onClose={() => setShowAuthModal(false)} 
            onLogin={handleLogin}
          />
        )}
      </div>
    );
  }

  return (
    <div className="min-h-screen">
      <div className="bg-gray-50 dark:bg-gray-900 min-h-screen">
        <Header 
          activeView={activeView}
          setActiveView={setActiveView}
          darkMode={darkMode}
          toggleTheme={toggleTheme}
          onLogout={handleLogout}
          searchTerm={searchTerm}
          setSearchTerm={setSearchTerm}
        />
        
        <div className="flex">
          {activeView === 'notes' && (
            <Sidebar 
              selectedFolder={selectedFolder}
              setSelectedFolder={setSelectedFolder}
              activeView={activeView}
              selectedNote={selectedNote}
              setSelectedNote={setSelectedNote}
              searchTerm={searchTerm}
              onNotesUpdate={() => setNotesUpdateTrigger(prev => prev + 1)}
              onNotesLoaded={setNotes}
              hasUnsavedChanges={hasUnsavedChanges}
              onCheckUnsavedChanges={checkUnsavedChanges}
            />
          )}
          
          <main className={`${activeView === 'notes' ? 'flex-1' : 'w-full'} p-6`}>
            {activeView === 'notes' && (
              <NotesEditor 
                selectedFolder={selectedFolder}
                selectedNote={selectedNote}
                setSelectedNote={setSelectedNote}
                searchTerm={searchTerm}
                onNoteSaved={handleNoteSaved}
                notes={notes}
                hasUnsavedChanges={hasUnsavedChanges}
                setHasUnsavedChanges={setHasUnsavedChanges}
                onUnsavedChangesConfirm={() => {
                  if (pendingAction) {
                    pendingAction();
                    setPendingAction(null);
                    setShowUnsavedModal(false);
                  }
                }}
                onUnsavedChangesCancel={() => {
                  setPendingAction(null);
                  setShowUnsavedModal(false);
                }}
              />
            )}
            {activeView === 'kanban' && <KanbanBoard />}
            {activeView === 'calendar' && <Calendar />}
            {activeView === 'ai' && <AIAssistant />}
          </main>
        </div>
      </div>

      {/* Modal Global de Mudanças Não Salvas */}
      {showUnsavedModal && (
        <div className="fixed inset-0 bg-black bg-opacity-50 flex items-center justify-center z-50">
          <div className="bg-white dark:bg-gray-800 p-6 rounded-lg w-96 max-w-md mx-4">
            <div className="flex items-center mb-4">
              <div className="w-10 h-10 bg-yellow-100 dark:bg-yellow-900 rounded-full flex items-center justify-center mr-3">
                <i className="ri-alert-line w-5 h-5 text-yellow-600 dark:text-yellow-400"></i>
              </div>
              <h3 className="text-lg font-semibold text-gray-800 dark:text-gray-200">
                Mudanças Não Salvas
              </h3>
            </div>
            
            <p className="text-gray-600 dark:text-gray-400 mb-6">
              Você tem mudanças não salvas nesta nota. O que você gostaria de fazer?
            </p>
            
            <div className="flex flex-col space-y-3">
              <button
                onClick={() => {
                  setHasUnsavedChanges(false);
                  if (pendingAction) {
                    pendingAction();
                    setPendingAction(null);
                  }
                  setShowUnsavedModal(false);
                }}
                className="w-full bg-blue-600 hover:bg-blue-700 text-white px-4 py-2 rounded-lg font-medium transition-colors"
              >
                Salvar e Continuar
              </button>
              <button
                onClick={() => {
                  setHasUnsavedChanges(false);
                  if (pendingAction) {
                    pendingAction();
                    setPendingAction(null);
                  }
                  setShowUnsavedModal(false);
                }}
                className="w-full bg-gray-200 dark:bg-gray-700 hover:bg-gray-300 dark:hover:bg-gray-600 text-gray-800 dark:text-gray-200 px-4 py-2 rounded-lg font-medium transition-colors"
              >
                Descartar Mudanças
              </button>
              <button
                onClick={() => {
                  setPendingAction(null);
                  setShowUnsavedModal(false);
                }}
                className="w-full text-gray-600 dark:text-gray-400 hover:text-gray-800 dark:hover:text-gray-200 px-4 py-2 font-medium transition-colors"
              >
                Cancelar
              </button>
            </div>
          </div>
        </div>
      )}
    </div>
  );
}<|MERGE_RESOLUTION|>--- conflicted
+++ resolved
@@ -126,17 +126,25 @@
 
   const checkUnsavedChanges = (action: () => void) => {
     if (hasUnsavedChanges) {
-<<<<<<< HEAD
-      // Em vez de usar confirm, vamos passar a ação para o NotesEditor
-      // O NotesEditor vai mostrar o modal personalizado
-      setPendingAction(() => action);
-=======
       // Mostrar modal e executar ação após confirmação
       setPendingAction(() => async () => {
-        // Executar a ação diretamente
+        // Salvar a nota atual antes de executar a ação
+        try {
+          const { user } = await authHelpers.getCurrentUser();
+          if (user) {
+            // Chamar a função de salvar se disponível
+            if (saveNoteRef && typeof saveNoteRef === 'function') {
+              await saveNoteRef();
+            } else {
+              console.warn('saveNoteRef não está disponível ou não é uma função');
+            }
+            console.log('Salvando nota antes de executar ação...');
+          }
+        } catch (error) {
+          console.error('Error saving note:', error);
+        }
         action();
       });
->>>>>>> 05e6e844
       setShowUnsavedModal(true);
     } else {
       action();
