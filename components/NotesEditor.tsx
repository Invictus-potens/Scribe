--- conflicted
+++ resolved
@@ -14,20 +14,17 @@
 import TaskList from '@tiptap/extension-task-list';
 import TaskItem from '@tiptap/extension-task-item';
 import CharacterCount from '@tiptap/extension-character-count';
-<<<<<<< HEAD
-import TextStyle from '@tiptap/extension-text-style';
+import { TextStyle } from '@tiptap/extension-text-style';
 import Color from '@tiptap/extension-color';
 import FontFamily from '@tiptap/extension-font-family';
 import Subscript from '@tiptap/extension-subscript';
 import Superscript from '@tiptap/extension-superscript';
 import Highlight from '@tiptap/extension-highlight';
-import Table from '@tiptap/extension-table';
+import { Table } from '@tiptap/extension-table';
 import TableRow from '@tiptap/extension-table-row';
 import TableCell from '@tiptap/extension-table-cell';
 import TableHeader from '@tiptap/extension-table-header';
 import Dropcursor from '@tiptap/extension-dropcursor';
-=======
->>>>>>> a3d9b887
 import { notesHelpers, Note } from '../lib/supabase';
 import { authHelpers } from '../lib/supabase';
 
@@ -108,7 +105,6 @@
         nested: true,
       }),
       CharacterCount,
-<<<<<<< HEAD
       TextStyle,
       Color,
       FontFamily.configure({
@@ -129,8 +125,6 @@
         color: '#3b82f6',
         width: 2,
       }),
-=======
->>>>>>> a3d9b887
     ],
     content: '',
     immediatelyRender: false,
@@ -262,44 +256,6 @@
   useEffect(() => {
     saveFunctionRef.current = handleSave;
   }, [handleSave]);
-
-
-
-  useEffect(() => {
-    if (selectedNote && editor) {
-      setTitle(selectedNote.title || '');
-      setTags(selectedNote.tags || []);
-      setIsPinned(selectedNote.is_pinned || false);
-      setHasUnsavedChanges(false);
-      
-      // Update editor content
-      editor.commands.setContent(selectedNote.content || '');
-    }
-  }, [selectedNote, editor, setHasUnsavedChanges]);
-
-  // Verificar mudanças não salvas ao fechar a página
-  useEffect(() => {
-    const handleBeforeUnload = (e: BeforeUnloadEvent) => {
-      if (hasUnsavedChanges) {
-        e.preventDefault();
-        e.returnValue = 'Você tem mudanças não salvas. Tem certeza que deseja sair?';
-        return 'Você tem mudanças não salvas. Tem certeza que deseja sair?';
-      }
-    };
-
-    window.addEventListener('beforeunload', handleBeforeUnload);
-    return () => window.removeEventListener('beforeunload', handleBeforeUnload);
-  }, [hasUnsavedChanges]);
-
-  // Verificar mudanças quando título, tags ou pin mudarem
-  useEffect(() => {
-    if (selectedNote && editor) {
-      const hasRealChanges = checkForRealChanges();
-      if (hasRealChanges !== hasUnsavedChanges) {
-        setHasUnsavedChanges(hasRealChanges);
-      }
-    }
-  }, [checkForRealChanges, hasUnsavedChanges, selectedNote, editor, setHasUnsavedChanges]);
 
   const handleSaveContent = async (content: string) => {
     if (!selectedNote || !selectedNote.id) return;
@@ -714,12 +670,11 @@
 
         <div className="w-px h-6 bg-gray-300 dark:bg-gray-600"></div>
 
-<<<<<<< HEAD
         {/* Advanced Text Formatting */}
         <button
           onClick={() => {
             const color = prompt('Digite a cor (ex: #ff0000, red, blue):');
-            if (color) {
+            if (color && editor) {
               editor.chain().focus().setColor(color).run();
             }
           }}
@@ -731,7 +686,7 @@
         <button
           onClick={() => {
             const font = prompt('Digite a fonte (ex: Arial, Times New Roman, Courier):');
-            if (font) {
+            if (font && editor) {
               editor.chain().focus().setFontFamily(font).run();
             }
           }}
@@ -741,9 +696,9 @@
           <i className="ri-font-size w-4 h-4 flex items-center justify-center"></i>
         </button>
         <button
-          onClick={() => editor.chain().focus().toggleSubscript().run()}
-          className={`p-2 rounded transition-colors ${
-            editor.isActive('subscript')
+          onClick={() => editor?.chain().focus().toggleSubscript().run()}
+          className={`p-2 rounded transition-colors ${
+            editor?.isActive('subscript')
               ? 'bg-blue-100 dark:bg-blue-900 text-blue-600 dark:text-blue-400'
               : 'hover:bg-gray-200 dark:hover:bg-gray-600 text-gray-600 dark:text-gray-400'
           }`}
@@ -752,9 +707,9 @@
           <i className="ri-subscript w-4 h-4 flex items-center justify-center"></i>
         </button>
         <button
-          onClick={() => editor.chain().focus().toggleSuperscript().run()}
-          className={`p-2 rounded transition-colors ${
-            editor.isActive('superscript')
+          onClick={() => editor?.chain().focus().toggleSuperscript().run()}
+          className={`p-2 rounded transition-colors ${
+            editor?.isActive('superscript')
               ? 'bg-blue-100 dark:bg-blue-900 text-blue-600 dark:text-blue-400'
               : 'hover:bg-gray-200 dark:hover:bg-gray-600 text-gray-600 dark:text-gray-400'
           }`}
@@ -765,12 +720,12 @@
         <button
           onClick={() => {
             const color = prompt('Digite a cor do destaque (ex: #ffff00, yellow, orange):');
-            if (color) {
+            if (color && editor) {
               editor.chain().focus().toggleHighlight({ color }).run();
             }
           }}
           className={`p-2 rounded transition-colors ${
-            editor.isActive('highlight')
+            editor?.isActive('highlight')
               ? 'bg-blue-100 dark:bg-blue-900 text-blue-600 dark:text-blue-400'
               : 'hover:bg-gray-200 dark:hover:bg-gray-600 text-gray-600 dark:text-gray-400'
           }`}
@@ -783,63 +738,63 @@
 
         {/* Table */}
         <button
-          onClick={() => editor.chain().focus().insertTable({ rows: 3, cols: 3, withHeaderRow: true }).run()}
+          onClick={() => editor?.chain().focus().insertTable({ rows: 3, cols: 3, withHeaderRow: true }).run()}
           className="p-2 rounded hover:bg-gray-200 dark:hover:bg-gray-600 transition-colors text-gray-600 dark:text-gray-400"
           title="Inserir tabela"
         >
           <i className="ri-table-line w-4 h-4 flex items-center justify-center"></i>
         </button>
         <button
-          onClick={() => editor.chain().focus().addColumnBefore().run()}
-          disabled={!editor.can().addColumnBefore()}
+          onClick={() => editor?.chain().focus().addColumnBefore().run()}
+          disabled={!editor?.can().addColumnBefore()}
           className="p-2 rounded hover:bg-gray-200 dark:hover:bg-gray-600 transition-colors text-gray-600 dark:text-gray-400 disabled:opacity-50 disabled:cursor-not-allowed"
           title="Adicionar coluna antes"
         >
           <i className="ri-add-line w-4 h-4 flex items-center justify-center"></i>
         </button>
         <button
-          onClick={() => editor.chain().focus().addColumnAfter().run()}
-          disabled={!editor.can().addColumnAfter()}
+          onClick={() => editor?.chain().focus().addColumnAfter().run()}
+          disabled={!editor?.can().addColumnAfter()}
           className="p-2 rounded hover:bg-gray-200 dark:hover:bg-gray-600 transition-colors text-gray-600 dark:text-gray-400 disabled:opacity-50 disabled:cursor-not-allowed"
           title="Adicionar coluna depois"
         >
           <i className="ri-add-line w-4 h-4 flex items-center justify-center"></i>
         </button>
         <button
-          onClick={() => editor.chain().focus().deleteColumn().run()}
-          disabled={!editor.can().deleteColumn()}
+          onClick={() => editor?.chain().focus().deleteColumn().run()}
+          disabled={!editor?.can().deleteColumn()}
           className="p-2 rounded hover:bg-gray-200 dark:hover:bg-gray-600 transition-colors text-gray-600 dark:text-gray-400 disabled:opacity-50 disabled:cursor-not-allowed"
           title="Deletar coluna"
         >
           <i className="ri-delete-bin-line w-4 h-4 flex items-center justify-center"></i>
         </button>
         <button
-          onClick={() => editor.chain().focus().addRowBefore().run()}
-          disabled={!editor.can().addRowBefore()}
+          onClick={() => editor?.chain().focus().addRowBefore().run()}
+          disabled={!editor?.can().addRowBefore()}
           className="p-2 rounded hover:bg-gray-200 dark:hover:bg-gray-600 transition-colors text-gray-600 dark:text-gray-400 disabled:opacity-50 disabled:cursor-not-allowed"
           title="Adicionar linha antes"
         >
           <i className="ri-add-line w-4 h-4 flex items-center justify-center"></i>
         </button>
         <button
-          onClick={() => editor.chain().focus().addRowAfter().run()}
-          disabled={!editor.can().addRowAfter()}
+          onClick={() => editor?.chain().focus().addRowAfter().run()}
+          disabled={!editor?.can().addRowAfter()}
           className="p-2 rounded hover:bg-gray-200 dark:hover:bg-gray-600 transition-colors text-gray-600 dark:text-gray-400 disabled:opacity-50 disabled:cursor-not-allowed"
           title="Adicionar linha depois"
         >
           <i className="ri-add-line w-4 h-4 flex items-center justify-center"></i>
         </button>
         <button
-          onClick={() => editor.chain().focus().deleteRow().run()}
-          disabled={!editor.can().deleteRow()}
+          onClick={() => editor?.chain().focus().deleteRow().run()}
+          disabled={!editor?.can().deleteRow()}
           className="p-2 rounded hover:bg-gray-200 dark:hover:bg-gray-600 transition-colors text-gray-600 dark:text-gray-400 disabled:opacity-50 disabled:cursor-not-allowed"
           title="Deletar linha"
         >
           <i className="ri-delete-bin-line w-4 h-4 flex items-center justify-center"></i>
         </button>
         <button
-          onClick={() => editor.chain().focus().deleteTable().run()}
-          disabled={!editor.can().deleteTable()}
+          onClick={() => editor?.chain().focus().deleteTable().run()}
+          disabled={!editor?.can().deleteTable()}
           className="p-2 rounded hover:bg-gray-200 dark:hover:bg-gray-600 transition-colors text-gray-600 dark:text-gray-400 disabled:opacity-50 disabled:cursor-not-allowed"
           title="Deletar tabela"
         >
@@ -848,8 +803,6 @@
 
         <div className="w-px h-6 bg-gray-300 dark:bg-gray-600"></div>
 
-=======
->>>>>>> a3d9b887
         {/* Character Count */}
         <div className="flex items-center space-x-1 text-sm text-gray-600 dark:text-gray-400">
           <i className="ri-file-text-line w-4 h-4"></i>
