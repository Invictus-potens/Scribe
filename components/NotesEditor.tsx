--- conflicted
+++ resolved
@@ -212,13 +212,19 @@
       alert('An unexpected error occurred while saving the note');
     }
   };
-<<<<<<< HEAD
-=======
+  }, [selectedNote, editor, title, tags, isPinned, selectedFolder, setSelectedNote, setHasUnsavedChanges, onNoteSaved]);
 
   // Atualizar o ref da função de salvar sempre que handleSave mudar
   useEffect(() => {
     saveFunctionRef.current = handleSave;
   }, [handleSave]);
+
+  // Passar a função de salvar para o componente pai apenas uma vez
+  useEffect(() => {
+    if (setSaveNoteRef) {
+      setSaveNoteRef(saveFunctionRef.current || (async () => {}));
+    }
+  }, [setSaveNoteRef]);
 
   useEffect(() => {
     if (selectedNote && editor) {
@@ -285,7 +291,6 @@
       console.error('Error saving note content:', error);
     }
   };
->>>>>>> 05e6e844
 
   const handleAddTag = () => {
     if (newTag.trim() && !tags.includes(newTag.trim())) {
